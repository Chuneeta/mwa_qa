--- conflicted
+++ resolved
@@ -169,7 +169,7 @@
 
     def calculate_rms(self, data):
         """
-        Calculating root mean square(rms) across freq 
+        Calculating root mean square(rms) across freq
         """
         # calculating rms across frequency
         _sh = data.shape
@@ -223,72 +223,35 @@
         autos_amps_norm = autos_amps / np.nanmedian(autos_amps, axis=0)
         # finding misbehaving antennas
         for p in ['XX', 'YY']:
-<<<<<<< HEAD
             # taking the maximum rms out of the timestamps
             rms_amp_ant = np.nanmean(
-                autos_amps_rms_ant[:, :, pol_dict[p]], axis=0)
-            rms_amp_freq = np.nanmean(
-                autos_amps_rms_freq[:, :, pol_dict[p]], axis=0)
-            self.metrics[p]['RMS_AMP_ANT'] = rms_amp_ant
-            self.metrics[p]['RMS_AMP_FREQ'] = rms_amp_freq
-            self.metrics[p]['MXRMS_AMP_ANT'] = np.nanmax(rms_amp_ant)
-            self.metrics[p]['MNRMS_AMP_ANT'] = np.nanmin(rms_amp_ant)
-            self.metrics[p]['MXRMS_AMP_FREQ'] = np.nanmax(
+            autos_amps_rms_ant[:, :, pol_dict[p]], axis=0)
+            autos_amps_rms_freq[:, :, pol_dict[p]], axis = 0)
+            self.metrics[p]['RMS_AMP_ANT']=rms_amp_ant
+            self.metrics[p]['RMS_AMP_FREQ']=rms_amp_freq
+            self.metrics[p]['MXRMS_AMP_ANT']=np.nanmax(rms_amp_ant)
+            self.metrics[p]['MNRMS_AMP_ANT']=np.nanmin(rms_amp_ant)
+            self.metrics[p]['MXRMS_AMP_FREQ']=np.nanmax(
                 rms_amp_freq)
-            self.metrics[p]['MNRMS_AMP_FREQ'] = np.nanmin(
+            self.metrics[p]['MNRMS_AMP_FREQ']=np.nanmin(
                 rms_amp_freq)
             # finding outliers in antennas
-            threshold_ant_high = np.nanmedian(
+            threshold_ant_high=np.nanmedian(
                 rms_amp_freq) + 3 * np.nanstd(rms_amp_freq)
-            threshold_ant_low = np.nanmedian(
+            threshold_ant_low=np.nanmedian(
                 rms_amp_freq) - 3 * np.nanstd(rms_amp_freq)
-            inds_rms_ant = np.where((rms_amp_freq < threshold_ant_low) | (
+            inds_rms_ant=np.where((rms_amp_freq < threshold_ant_low) | (
                 rms_amp_freq > threshold_ant_high))
             if len(inds_rms_ant) == 0:
-                self.metrics[p]['POOR_ANTENNAS'] = []
-                self.metrics[p]['NPOOR_ANTENNAS'] = 0
-            else:
-                self.metrics[p]['POOR_ANTENNAS'] = inds_rms_ant[0]
-                self.metrics[p]['NPOOR_ANTENNAS'] = len(
+                self.metrics[p]['POOR_ANTENNAS']=[]
+                self.metrics[p]['NPOOR_ANTENNAS']=0
+            else:
+                self.metrics[p]['POOR_ANTENNAS']=inds_rms_ant[0]
+                self.metrics[p]['NPOOR_ANTENNAS']=len(
                     inds_rms_ant[0])
-=======
-            bad_ants = []
-            _, bd_inds = self.flag_occupancy(
-                autos_amps_norm[:, :, pol_dict[p]])
-            if len(bd_inds) > 0:
-                bad_ants.append(self.uvf.antenna_numbers[bd_inds])
-            autos_amps_norm[bd_inds, :, pol_dict[p]] = np.nan
-            # calculating root mean square
-            rms = self.calculate_rms(
-                autos_amps_norm[:, :, pol_dict[p]])
-            # calculating modifed z-score
-            modz_dict, bd_inds = self.iterative_mod_zscore(
-                autos_amps_norm[:, :, pol_dict[p]], threshold=threshold, niter=niter)
-            bd_inds_flatten = [
-                elm for lt in bd_inds for elm in lt if len(lt) > 0]
-            if len(bd_inds) > 0:
-                bad_ants.append(self.uvf.antenna_numbers[bd_inds_flatten])
-
-            # writing stars to metrics instance
-            self.metrics[p]['RMS'] = rms
-            self.metrics[p]['MODZ_SCORE'] = modz_dict
-            self.metrics[p]['BAD_ANTS'] = list(
-                itertools.chain.from_iterable(bad_ants))
-
-        # combining bad antennas from both pols to determine if the observation
-        # should be considered for processing or not.
-        # If %bad_ants > 50, obs is discarded
-        self.metrics['BAD_ANTS'] = np.unique(
-            self.metrics['XX']['BAD_ANTS'] + self.metrics['YY']['BAD_ANTS'])
-        nants = self.metrics['NANTS'] - len(ex_annumbers)
-        percent_bdants = len(self.metrics['BAD_ANTS']) / nants * 100
-        self.metrics['BAD_ANTS_PERCENT'] = percent_bdants
-        self.metrics['STATUS'] = 'GOOD' if percent_bdants < 50 else 'BAD'
-        self.metrics['THRESHOLD'] = threshold
->>>>>>> 916f1114
-
-    def write_to(self, outfile=None):
+
+    def write_to(self, outfile = None):
         if outfile is None:
-            outfile = self.uvfits_path.replace(
+            outfile=self.uvfits_path.replace(
                 '.uvfits', '_prepvis_metrics.json')
         ju.write_metrics(self.metrics, outfile)